# DEEP_ML_Project

## Project Tree Summary
```
DEEP_ML_Project/
├── .git/
├── .gitignore
├── LICENSE
├── README.md
├── requirements.txt
│
├──data/
│   ├── raw/                         ← Original compressed files from MIMIC-III
│   │   ├── D_ICD_DIAGNOSES.csv.gz
│   │   ├── DIAGNOSES_ICD.csv.gz
│   │   ├── NOTEEVENTS.csv.gz       🔒 [Manual Download Required]
│   │
│   ├── extracted/                   ← Uncompressed versions of raw files, also contains trimmed versions
│   │   ├── D_ICD_DIAGNOSES.csv
│   │   ├── DIAGNOSES_ICD.csv
│   │   ├── NOTEEVENTS.csv          🔒 [Manual Download Required]
│   │
│   └── preprocessed/                   ← Pre-cleaned, ML-ready data
│       ├── summary_results.csv            ❌ ← Created by `Pre-Processing.ipynb`
│       ├── summary_results_trimmed.csv  ← Created by `Pre-Processing.ipynb`
│
├── models/
│   ├── bert_icd9/                  ← directory to store files generated from MIMIC_ICD9_Bert_Train
│       ├── icd9_bert_model/        ❌ ← [HuggingFace model artifacts] too large
│       ├── results/                ❌   
│       └── icd9_label_binarizer.pkl
│   
├── notebooks/
│   ├── Pre-Processing.ipynb           ← pre-processing, creates the summary_results files
│   ├── MIMIC_ICD9_Bert_Train.ipynb     ← model training, creates populates "bert_icd9" 
│
├── docs/
│   ├── next_steps.txt
│   └── test_note.txt
│
├── scripts/                           ← Added execution scripts
│   ├── train_icd9_predictor.py        ← For training the model
│   ├── evaluate_icd9_model.py         ← For model evaluation
│   └── predict_icd9_codes.py          ← For generating predictions
│
└── venv/                       ❌ [Ignored virtual environment]
```
**Legend**  
❌ Ignored (see `.gitignore`)  
🔒 Requires manual download (not included in repo)  

## Important setup notes:

| Path | Reason |
|------|--------|
| `venv/` | Local Python virtual environment |
| `data/raw/NOTEEVENTS.csv.gz` | Large original MIMIC data Notes file |
| `data/extracted/NOTEEVENTS.csv` | Uncompressed MIMIC data Notes CSV from raw data |
| `data/preprocessed/summary_results.csv` | Generated from `Pre-Processing.ipynb` |
| `models/bert_icd9/icd9_bert_model/` | HuggingFace model artifacts |
| `models/bert_icd9/results/` | Training logs, metrics, evaluation results |
| `.ipynb_checkpoints/` | Jupyter notebook auto-saves |

## 📖 Project Overview

**DEEP_ML_Project** is an end-to-end deep learning pipeline built to train and evaluate transformer models on the MIMIC-III clinical dataset. It includes:

- 🧼 Preprocessing of clinical notes and diagnosis codes  
- 🧠 Fine-tuning BERT for ICD9 code classification  
- 📊 Generating model evaluation reports and predictions  
- 💾 Organized modular output structure for easy tracking  

<<<<<<< HEAD
### Problem Statement

In healthcare, manual assignment of diagnosis/procedure codes from clinical notes is time-consuming and error-prone. This project creates an automated system that extracts de-identified sample clinical data from MIMIC-III's unstructured text and maps them to standardized ICD-9 billing codes, with the goal of:

- Reducing the manual burden on medical coders
- Improving efficiency in the healthcare reimbursement process
- Minimizing potential billing errors and complications

=======
>>>>>>> 2d6d23c6
## 🔍 Source Data Details

This project uses the MIMIC-III (Medical Information Mart for Intensive Care III) clinical database, which contains de-identified health data associated with ~40,000 critical care patients. Three main source files are used:

### 1. NOTEEVENTS.csv
- Contains free-text clinical notes written by healthcare providers
- Includes discharge summaries, nursing notes, physician notes, etc.
- For this project, we focus specifically on **discharge summaries**
- Example structure:
  - ROW_ID: Unique identifier for each note
  - SUBJECT_ID: Unique identifier for each patient
  - HADM_ID: Unique identifier for each hospital admission
  - CHARTDATE: Date the note was charted
  - CATEGORY: Type of note (we filter for "Discharge summary")
  - TEXT: The actual clinical note text

### 2. DIAGNOSES_ICD.csv
- Contains ICD-9 diagnosis codes assigned to each hospital admission
- Example structure:
  - ROW_ID: Unique identifier for each diagnosis record
  - SUBJECT_ID: Unique identifier for each patient
  - HADM_ID: Unique identifier for each hospital admission
  - SEQ_NUM: Sequence number of the diagnosis
  - ICD9_CODE: The ICD-9 diagnosis code

### 3. D_ICD_DIAGNOSES.csv
- Provides descriptions for ICD-9 diagnosis codes
- Example structure:
  - ROW_ID: Unique identifier
  - ICD9_CODE: The ICD-9 diagnosis code
  - SHORT_TITLE: Brief description of the diagnosis
  - LONG_TITLE: Detailed description of the diagnosis

## 🧪 Preprocessing Pipeline

The preprocessing pipeline (`Pre-Processing.ipynb`) transforms raw MIMIC-III data into a format suitable for machine learning:

### 1. Data Loading and Initial Filtering
- Loads the three source files using DuckDB for efficient processing
- Filters NOTEEVENTS to include only discharge summaries
- Identifies the top 20 most frequent ICD-9 diagnosis codes

### 2. Text and Code Extraction
- Joins discharge summaries with their corresponding ICD-9 codes
- Creates a dataset linking each hospital admission to:
  - The full discharge summary text
  - All associated ICD-9 codes for that admission
  - The text descriptions of those codes

### 3. One-Hot Encoding of ICD-9 Codes
- Transforms the comma-separated list of ICD-9 codes into one-hot encoded columns
- Creates a binary feature for each of the top 20 ICD-9 codes
- Example: If admission has code "4019", the column "ICD9_4019" is set to 1, otherwise 0

### 4. Clinical Section Extraction
- Identifies and extracts key clinical sections from the discharge summaries
- Uses regular expressions to detect section headers like:
  - Chief Complaint
  - History of Present Illness
  - Discharge Diagnosis
  - Assessment
  - Hospital Course
- Creates separate columns for each extracted section
- Adds binary indicators for section presence/absence
- Computes section metrics (length, word count)

### 5. Text Preprocessing
- Standardizes de-identified elements (e.g., [**2151-7-16**] → [DATE])
- Removes excessive whitespace and normalizes formatting
- Preserves clinical content while reducing noise

### 6. Creation of Weighted Clinical Text
- Combines the most diagnostically relevant sections into a focused text representation
- Prioritizes sections most likely to contain coding-relevant information

## 📊 Dataset Structure

The final preprocessed dataset (`summary_results.csv`) contains:

### Patient Identifiers
- SUBJECT_ID: Unique patient identifier 
- HADM_ID: Unique hospital admission identifier

### Clinical Text Features
- summary_snippet_clean: The preprocessed complete discharge summary
- clinical_weighted_text: Combined text from key diagnostic sections
- section_X: Extracted text from specific clinical sections (e.g., section_CHIEF_COMPLAINT)

### Section Metadata
- has_X: Binary indicators for section presence (e.g., has_ASSESSMENT)
- section_X_length: Character count for each section
- section_X_words: Word count for each section

### Diagnosis Code Features
- ICD9_XXXX: One-hot encoded columns for each of the top 20 ICD-9 codes
- diagnosis_count: Total number of diagnosis codes for the admission

<<<<<<< HEAD
## 🧠 Model Architecture

The project implements an enhanced BERT-CNN architecture for automated ICD-9 code prediction:

### Core Components
- **BERT Encoder:** Pre-trained model with 768-dimensional contextual embeddings
  - Processes clinical text to understand medical terminology in context
  - Preserves sequence information across long clinical narratives
  - Output: Sequence of vectors (one 768d vector per token)

### Multi-scale Feature Extraction
- **Three Parallel CNN Layers** process BERT's output simultaneously:
  - **Kernel=3:** Captures short medical terms (HTN, CHF, MI)
  - **Kernel=4:** Captures medium phrases (atrial fibrillation)
  - **Kernel=5:** Captures longer diagnostic expressions (congestive heart failure)
  - Each CNN outputs 128 feature maps → 384 total features after concatenation

### Document Structure Analysis
- **Section Features:** Extracts key diagnostic sections (64d per section)
- **Binary Indicators:** Tracks section presence/absence (reduced to 32d)
- **Numerical Features:** Analyzes section lengths and word counts (64d)

### Feature Integration
- **Fusion Layer:** Dense(all→256) → ReLU → Dropout
  - Learns interactions between text content and document structure
  - Creates unified document representation focused on diagnostic information

### Multi-label Classification
- **Output Layer:** Linear layer (256→20) with sigmoid activation
- **Prediction:** Independent probability for each of the top 20 ICD-9 codes

### Complete Data Flow
```
Clinical Text Input
       ↓
BERT Embeddings (768d per token)
       ↓
       ├─→ CNN(k=3) →┐
       ├─→ CNN(k=4) →┼→ Global Max Pooling
       └─→ CNN(k=5) →┘
                      ↓
    ┌─────────────────┬─────────────────┬─────────────────┐
    ↓                 ↓                 ↓                 ↓
Section Features  Binary Indicators  Numerical Features  Main Text Features
(Section CNN)     (Linear→32d)       (Linear→64d)       (Concatenated CNN)
    ↓                 ↓                 ↓                 ↓
    └─────────────────┴─────────────────┴─────────────────┘
                      ↓
           Feature Fusion (Linear→256d)
                      ↓
         Multi-label Classification (Linear→20d)
                      ↓
               ICD-9 Code Predictions
```

## 📈 Model Performance

### ROC Performance Analysis
- **Strong predictive power** for key cardiac conditions:
  - Code 4280 (Congestive heart failure): AUC = 0.86
  - Code 42731 (Atrial fibrillation): AUC = 0.81
  - Code 5849 (Acute kidney failure): AUC = 0.80
- **Moderate performance** for cardiovascular diagnoses:
  - Code 41401 (Coronary atherosclerosis): AUC = 0.70
- **Poor performance** on hypertension:
  - Code 4019 (Unspecified hypertension): AUC = 0.42 (near random chance)
=======
## 🧠 Machine Learning Application

The processed dataset is designed for multi-label text classification:

1. **Input**: Clinical text (either full notes or extracted sections)
2. **Output**: Predictions for 20 binary classification tasks (one per ICD-9 code)

Key benefits of the preprocessing for ML:
- **Reduced noise**: De-identification standardization helps models focus on clinical content
- **Structured features**: Section extraction provides structured information from unstructured text
- **Multiple text representations**: Models can use either full text or focused sections
- **Well-formatted labels**: One-hot encoding simplifies multi-label learning

## 🧰 Core Notebooks
>>>>>>> 2d6d23c6

### Precision-Recall Performance
- Average precision scores by condition:
  - Code 4280 (Heart failure): AP = 0.83
  - Code 42731 (Atrial fibrillation): AP = 0.83
  - Code 5849 (Kidney failure): AP = 0.78
  - Code 41401 (Coronary atherosclerosis): AP = 0.53
  - Code 4019 (Hypertension): AP = 0.45

### Key Findings
- Model performs best on conditions with specific terminology in notes
- Heart failure and atrial fibrillation have clearest clinical language markers
- Common conditions like hypertension are more challenging to differentiate
- Section-specific features improved predictions for nuanced diagnoses
- Performance correlates with distinctiveness of clinical language for each condition

## 🧰 Running the Model

### 1. Training (`train_icd9_predictor.py`)

```bash
python train_icd9_predictor.py \
    --data_dir ../data \
    --output_dir ../models/bert_icd9 \
    --batch_size 8 \
    --epochs 3 \
    --learning_rate 2e-5 \
    --text_column clinical_weighted_text
```

Final use case:

```bash
python train_icd9_predictor.py --data_dir ../data --output_dir ../models/bert_icd9 --batch_size 8 --epochs 3 --learning_rate 2e-5 --text_column clinical_weighted_text --use_section_texts --use_binary_indicators --use_numerical_features
```


Key parameters:
- `--data_dir`: Directory containing the data
- `--output_dir`: Directory to save the model
- `--batch_size`: Batch size for training (reduce if running into memory issues)
- `--epochs`: Number of training epochs
- `--text_column`: Which text column to use (clinical_weighted_text or summary_snippet_clean)

### 2. Evaluation (`evaluate_icd9_model.py`)

```bash
python evaluate_icd9_model.py \
    --model_dir ../models/bert_icd9 \
    --test_data_path ../data/preprocessed/summary_results.csv \
    --output_dir ../models/bert_icd9/evaluation_results \
    --threshold 0.5
```

```bash
python evaluate_icd9_model.py --model_dir ../models/bert_icd9 --test_data_path ../data/preprocessed/summary_results_trimmed.csv --output_dir ../models/bert_icd9/evaluation_results --text_column summary_snippet_clean
```

Key parameters:
- `--model_dir`: Directory containing the trained model
- `--test_data_path`: Path to the test data
- `--threshold`: Classification threshold (0.5 default)

### 3. Prediction (`predict_icd9_codes.py`)

```bash
# For a single file
python predict_icd9_codes.py \
    --model_dir ../models/bert_icd9 \
    --file ../docs/test_note.txt \
    --output_dir ../predictions

# Interactive mode
python predict_icd9_codes.py \
    --model_dir ../models/bert_icd9 \
    --interactive
```

## 📦 Requirements

Install dependencies via:

```bash
pip install -r requirements.txt
```

<<<<<<< HEAD
## Design Rationale

### 1. BERT + CNN Combination
- **Clinical Language Understanding**: BERT captures deep contextual relationships in medical terminology
- **Pattern Recognition**: CNNs excel at identifying key clinical phrases regardless of their position
- **Efficiency**: CNN layers reduce the dimensionality of BERT's output while preserving important features

### 2. Multi-kernel CNN Design
- **Varied Medical Phrases**: Different kernel sizes (3, 4, 5) capture medical terms of varying lengths
- **Complementary Features**: Each kernel size focuses on different aspects of the text
  - Kernel=3: Short medical terms (e.g., "CHF", "MI", "HTN")
  - Kernel=4: Medium-length phrases (e.g., "atrial fibrillation")
  - Kernel=5: Longer diagnostic expressions (e.g., "congestive heart failure")

### 3. Section-Specific Processing
- **Medical Document Structure**: Clinical notes are highly structured with specialized sections
- **Section Relevance**: Different sections have varying diagnostic importance
- **Targeted Feature Extraction**: Allows the model to learn section-specific patterns

### 4. Multi-label Classification Approach
- **Clinical Reality**: Patients typically have multiple conditions
- **Code Dependencies**: Some ICD-9 codes commonly co-occur (e.g., hypertension and heart failure)
- **Threshold Flexibility**: Sigmoid outputs allow for tuning precision/recall tradeoffs per code

=======
>>>>>>> 2d6d23c6
## Top 20 ICD-9 Codes

The project focuses on predicting the 20 most common ICD-9 codes in the MIMIC-III dataset:

1. 4019: Unspecified essential hypertension
2. 4280: Congestive heart failure, unspecified
3. 42731: Atrial fibrillation
4. 41401: Coronary atherosclerosis of native coronary artery
5. 5849: Acute kidney failure, unspecified
6. 25000: Diabetes mellitus without mention of complication, type II or unspecified type
7. 2724: Other and unspecified hyperlipidemia
8. 51881: Acute respiratory failure
9. 5990: Urinary tract infection, site not specified
10. 53081: Esophageal reflux
11. 2720: Pure hypercholesterolemia
12. V053: Need for prophylactic vaccination and inoculation against viral hepatitis
13. V290: Observation for suspected infectious condition
14. 2859: Anemia, unspecified
15. 2449: Unspecified acquired hypothyroidism
16. 486: Pneumonia, organism unspecified
17. 2851: Acute posthemorrhagic anemia
18. 2762: Acidosis
19. 496: Chronic airway obstruction, not elsewhere classified
20. 99592: Severe sepsis<|MERGE_RESOLUTION|>--- conflicted
+++ resolved
@@ -70,17 +70,6 @@
 - 📊 Generating model evaluation reports and predictions  
 - 💾 Organized modular output structure for easy tracking  
 
-<<<<<<< HEAD
-### Problem Statement
-
-In healthcare, manual assignment of diagnosis/procedure codes from clinical notes is time-consuming and error-prone. This project creates an automated system that extracts de-identified sample clinical data from MIMIC-III's unstructured text and maps them to standardized ICD-9 billing codes, with the goal of:
-
-- Reducing the manual burden on medical coders
-- Improving efficiency in the healthcare reimbursement process
-- Minimizing potential billing errors and complications
-
-=======
->>>>>>> 2d6d23c6
 ## 🔍 Source Data Details
 
 This project uses the MIMIC-III (Medical Information Mart for Intensive Care III) clinical database, which contains de-identified health data associated with ~40,000 critical care patients. Three main source files are used:
@@ -178,90 +167,6 @@
 - ICD9_XXXX: One-hot encoded columns for each of the top 20 ICD-9 codes
 - diagnosis_count: Total number of diagnosis codes for the admission
 
-<<<<<<< HEAD
-## 🧠 Model Architecture
-
-The project implements an enhanced BERT-CNN architecture for automated ICD-9 code prediction:
-
-### Core Components
-- **BERT Encoder:** Pre-trained model with 768-dimensional contextual embeddings
-  - Processes clinical text to understand medical terminology in context
-  - Preserves sequence information across long clinical narratives
-  - Output: Sequence of vectors (one 768d vector per token)
-
-### Multi-scale Feature Extraction
-- **Three Parallel CNN Layers** process BERT's output simultaneously:
-  - **Kernel=3:** Captures short medical terms (HTN, CHF, MI)
-  - **Kernel=4:** Captures medium phrases (atrial fibrillation)
-  - **Kernel=5:** Captures longer diagnostic expressions (congestive heart failure)
-  - Each CNN outputs 128 feature maps → 384 total features after concatenation
-
-### Document Structure Analysis
-- **Section Features:** Extracts key diagnostic sections (64d per section)
-- **Binary Indicators:** Tracks section presence/absence (reduced to 32d)
-- **Numerical Features:** Analyzes section lengths and word counts (64d)
-
-### Feature Integration
-- **Fusion Layer:** Dense(all→256) → ReLU → Dropout
-  - Learns interactions between text content and document structure
-  - Creates unified document representation focused on diagnostic information
-
-### Multi-label Classification
-- **Output Layer:** Linear layer (256→20) with sigmoid activation
-- **Prediction:** Independent probability for each of the top 20 ICD-9 codes
-
-### Complete Data Flow
-```
-Clinical Text Input
-       ↓
-BERT Embeddings (768d per token)
-       ↓
-       ├─→ CNN(k=3) →┐
-       ├─→ CNN(k=4) →┼→ Global Max Pooling
-       └─→ CNN(k=5) →┘
-                      ↓
-    ┌─────────────────┬─────────────────┬─────────────────┐
-    ↓                 ↓                 ↓                 ↓
-Section Features  Binary Indicators  Numerical Features  Main Text Features
-(Section CNN)     (Linear→32d)       (Linear→64d)       (Concatenated CNN)
-    ↓                 ↓                 ↓                 ↓
-    └─────────────────┴─────────────────┴─────────────────┘
-                      ↓
-           Feature Fusion (Linear→256d)
-                      ↓
-         Multi-label Classification (Linear→20d)
-                      ↓
-               ICD-9 Code Predictions
-```
-
-## 📈 Model Performance
-
-### ROC Performance Analysis
-- **Strong predictive power** for key cardiac conditions:
-  - Code 4280 (Congestive heart failure): AUC = 0.86
-  - Code 42731 (Atrial fibrillation): AUC = 0.81
-  - Code 5849 (Acute kidney failure): AUC = 0.80
-- **Moderate performance** for cardiovascular diagnoses:
-  - Code 41401 (Coronary atherosclerosis): AUC = 0.70
-- **Poor performance** on hypertension:
-  - Code 4019 (Unspecified hypertension): AUC = 0.42 (near random chance)
-=======
-## 🧠 Machine Learning Application
-
-The processed dataset is designed for multi-label text classification:
-
-1. **Input**: Clinical text (either full notes or extracted sections)
-2. **Output**: Predictions for 20 binary classification tasks (one per ICD-9 code)
-
-Key benefits of the preprocessing for ML:
-- **Reduced noise**: De-identification standardization helps models focus on clinical content
-- **Structured features**: Section extraction provides structured information from unstructured text
-- **Multiple text representations**: Models can use either full text or focused sections
-- **Well-formatted labels**: One-hot encoding simplifies multi-label learning
-
-## 🧰 Core Notebooks
->>>>>>> 2d6d23c6
-
 ### Precision-Recall Performance
 - Average precision scores by condition:
   - Code 4280 (Heart failure): AP = 0.83
@@ -347,33 +252,6 @@
 pip install -r requirements.txt
 ```
 
-<<<<<<< HEAD
-## Design Rationale
-
-### 1. BERT + CNN Combination
-- **Clinical Language Understanding**: BERT captures deep contextual relationships in medical terminology
-- **Pattern Recognition**: CNNs excel at identifying key clinical phrases regardless of their position
-- **Efficiency**: CNN layers reduce the dimensionality of BERT's output while preserving important features
-
-### 2. Multi-kernel CNN Design
-- **Varied Medical Phrases**: Different kernel sizes (3, 4, 5) capture medical terms of varying lengths
-- **Complementary Features**: Each kernel size focuses on different aspects of the text
-  - Kernel=3: Short medical terms (e.g., "CHF", "MI", "HTN")
-  - Kernel=4: Medium-length phrases (e.g., "atrial fibrillation")
-  - Kernel=5: Longer diagnostic expressions (e.g., "congestive heart failure")
-
-### 3. Section-Specific Processing
-- **Medical Document Structure**: Clinical notes are highly structured with specialized sections
-- **Section Relevance**: Different sections have varying diagnostic importance
-- **Targeted Feature Extraction**: Allows the model to learn section-specific patterns
-
-### 4. Multi-label Classification Approach
-- **Clinical Reality**: Patients typically have multiple conditions
-- **Code Dependencies**: Some ICD-9 codes commonly co-occur (e.g., hypertension and heart failure)
-- **Threshold Flexibility**: Sigmoid outputs allow for tuning precision/recall tradeoffs per code
-
-=======
->>>>>>> 2d6d23c6
 ## Top 20 ICD-9 Codes
 
 The project focuses on predicting the 20 most common ICD-9 codes in the MIMIC-III dataset:
